--- conflicted
+++ resolved
@@ -127,11 +127,6 @@
 
         # P-DARTS, checks how many ops to enable
         n_ops = sum(list(map(int, switches_normal[0])))
-<<<<<<< HEAD
-        self.n_ops = n_ops
-        print("P-DARTS: Config number of n_ops enabled, ", n_ops)
-=======
->>>>>>> 600c7380
 
         # UNAS adjustments to sample alphas by REINFORCE gradient
         # estimator
