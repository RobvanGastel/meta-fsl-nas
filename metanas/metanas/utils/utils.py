--- conflicted
+++ resolved
@@ -1,5 +1,4 @@
 
-<<<<<<< HEAD
 import datetime
 import logging
 import os
@@ -7,19 +6,6 @@
 import tempfile
 import numpy as np
 import torch
-=======
-import torch.nn as nn
-import torch
-import numpy as np
-from collections import OrderedDict
-import tempfile
-import shutil
-import os
-import logging
-import time
-import fcntl
-import datetime
->>>>>>> fece6734
 
 """ Utilities
 Copyright (c) 2021 Robert Bosch GmbH
