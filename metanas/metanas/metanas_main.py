import argparse
import copy
import os
import time
import numpy as np
import pickle
import shelve
from collections import OrderedDict, namedtuple

import torch.multiprocessing as mp
import torch
import torch.nn as nn

from metanas.meta_optimizer.reptile import NAS_Reptile
from metanas.models.search_cnn import SearchCNNController
from metanas.models.augment_cnn import AugmentCNN
from metanas.models.maml_model import MamlModel
from metanas.task_optimizer.darts import Darts
from metanas.utils import genotypes as gt
from metanas.utils import utils

from metanas.utils.cosine_power_annealing import cosine_power_annealing
from metanas.meta_optimizer.agents.Random.mp_random import RandomAgent
from metanas.meta_optimizer.agents.PPO.mp_rl2_ppo import PPO
from metanas.env.nas_env import NasEnv


""" Script for metanas & baseline trainings
Copyright (c) 2021 Robert Bosch GmbH

This program is free software: you can redistribute it and/or modify
it under the terms of the GNU Affero General Public License as published
by the Free Software Foundation, either version 3 of the License, or
(at your option) any later version.

This program is distributed in the hope that it will be useful,
but WITHOUT ANY WARRANTY; without even the implied warranty of
MERCHANTABILITY or FITNESS FOR A PARTICULAR PURPOSE.  See the
GNU Affero General Public License for more details.

"""

"""
Based on https://github.com/khanrc/pt.darts
which is licensed under MIT License,
cf. 3rd-party-licenses.txt in root directory.
"""


def meta_architecture_search(
    config, task_optimizer_cls=Darts, meta_optimizer_cls=NAS_Reptile
):
    config.logger.info("Start meta architecture search")

    # Find mistakes in gradient computation
    torch.autograd.set_detect_anomaly(True)

    mp.set_start_method('spawn')

    # set default gpu device id
    torch.cuda.set_device(config.gpus[0])

    # set seeds
    np.random.seed(config.seed)
    torch.manual_seed(config.seed)
    torch.cuda.manual_seed_all(config.seed)

    # This flag allows you to enable the inbuilt cudnn auto-tuner to find the
    # best algorithm to use for your hardware. Benchmark mode is good whenever
    # your input sizes for your network do not vary
    # https://discuss.pytorch.org/t/what-does-torch-backends-cudnn-benchmark-do/5936
    torch.backends.cudnn.benchmark = True

    # hyperparameter settings
    if config.use_hp_setting:
        config = utils.set_hyperparameter(config)
    else:
        print("Not using hp_setting.")

    # Primitives
    if config.primitives_type == "fewshot":
        config.primitives = gt.PRIMITIVES_FEWSHOT
    elif config.primitives_type == "nasbench201":
        config.primitives = gt.PRIMITIVES_NAS_BENCH_201
    else:
        raise RuntimeError(
            f"This {config.primitives_type} set is not supported.")

    # task distribution
    if config.use_torchmeta_loader:
        from metanas.tasks.torchmeta_loader import (
            OmniglotFewShot,
            MiniImageNetFewShot as miniImageNetFewShot,
            TripleMNISTFewShot,
            OmniPrintFewShot,
            OmniPrintDomainAdaptationFewShot
        )
    else:
        raise RuntimeError("Other data loaders deprecated.")

    if config.dataset == "omniglot":
        task_distribution_class = OmniglotFewShot
    elif config.dataset == "miniimagenet":
        task_distribution_class = miniImageNetFewShot
    elif config.dataset == "triplemnist":
        task_distribution_class = TripleMNISTFewShot
    elif config.dataset == "omniprint":
        task_distribution_class = OmniPrintFewShot
    else:
        raise RuntimeError(f"Dataset {config.dataset} is not supported.")

    if config.use_domain_adaptation and config.dataset == "omniprint":
        if config.source_domain is None and config.target_domain is None:
            raise RuntimeError("Source and/or target domain not defined")

        task_distribution = OmniPrintDomainAdaptationFewShot(
            config, source_domain=config.source_domain,
            target_domain=config.target_domain,
            download=True)
    elif config.use_domain_adaptation:
        raise RuntimeError(
            f"Dataset {config.dataset} is not supported.")
    else:
        task_distribution = task_distribution_class(
            config, download=True)

    # meta model
    normalizer = _init_alpha_normalizer(
        config.normalizer,
        config.task_train_steps,
        config.normalizer_t_max,
        config.normalizer_t_min,
        config.normalizer_temp_anneal_mode,
    )
    meta_model = _build_model(config, task_distribution, normalizer)

    # task & meta optimizer
    config, meta_optimizer = _init_meta_optimizer(
        config, meta_optimizer_cls, meta_model
    )
    config, task_optimizer = _init_task_optimizer(
        config, task_optimizer_cls, meta_model
    )

    # Meta-RL agent
    config = utils.set_rl_hyperparameters(config)
    agent = _init_meta_rl_agent(config, meta_model)

    # load pretrained model
    if config.model_path is not None:
        load_pretrained_model(
            config.model_path, meta_model, task_optimizer, meta_optimizer
        )

    config.logger.info(
        f"alpha initial = {[alpha for alpha in meta_model.alphas()]}")

    utils.print_config_params(config, config.logger.info)

    # meta training
    ###########################################################################

    train_info = dict()  # this is added to the experiment.pickle

    if not config.eval:
        config, meta_model, train_info = train(
            config,
            meta_model,
            task_distribution,
            task_optimizer,
            meta_optimizer,
            agent,
            train_info,
        )

    # meta testing
    ###########################################################################
    config.logger.info(
        f"train steps for evaluation:{ config.test_task_train_steps}")

    # run the evaluation
    config, alpha_logger, sparse_params = evaluate(
        config, meta_model, task_distribution, task_optimizer, agent
    )

    # save results
    experiment = {
        "meta_genotype": meta_model.genotype(),
        "alphas": [alpha for alpha in meta_model.alphas()],
        "final_eval_test_accu": config.top1_logger_test.avg,
        "final_eval_test_loss": config.losses_logger_test.avg,
        "alpha_logger": alpha_logger,
        "sparse_params_logger": sparse_params,
    }
    experiment.update(train_info)

    prefix = config.eval_prefix
    pickle_to_file(experiment, os.path.join(
        config.path, prefix + "experiment.pickle"))
    pickle_to_file(config, os.path.join(config.path, prefix + "config.pickle"))
    config.logger.info("Finished meta architecture search")


def _init_meta_rl_agent(config, meta_model):
    # Dummy environment to set shapes and sizes
    env_normal = NasEnv(
        config, meta_model, test_phase=False, cell_type="normal",
        reward_estimation=config.use_metad2a_estimation,
        max_ep_len=config.env_max_ep_len,
        disable_pairwise_alphas=config.env_disable_pairwise_alphas)

    # If one of the model path is undefined raise error
    if bool(config.agent_model_vars) ^ bool(config.agent_model):
        raise RuntimeError("One of the agent model paths is undefined.")

    if config.agent == "random":
        agent = RandomAgent(config, meta_model,
                            [env_normal],
                            seed=config.seed,
                            epochs=config.agent_epochs_per_trial,
                            steps_per_worker=config.agent_steps_per_epoch,
                            logger_kwargs=config.logger_kwargs,
                            use_mask=config.use_agent_mask, is_nas_env=True)
    elif config.agent == "ppo":
        agent = PPO(config, meta_model,
                    [env_normal],
                    logger_kwargs=config.logger_kwargs,
                    seed=config.seed,
                    gamma=config.gamma,
                    lam=config.agent_lambda,
                    lr=config.agent_lr,
                    n_mini_batch=config.agent_n_mini_batch,
                    steps_per_worker=config.agent_steps_per_epoch,
                    epochs=config.agent_epochs_per_trial,
                    hidden_size=config.agent_hidden_size,
                    sequence_length=config.agent_seq_len,
                    exploration_sampling=config.exploration_sampling,
                    use_mask=config.use_agent_mask, is_nas_env=True,
                    model_path={'model': config.agent_model,
                                'vars': config.agent_model_vars})

    else:
        raise ValueError(f"The given agent {config.agent} is not supported.")
    return agent


def meta_test_rl_optimization(
        config, task, env_normal, env_reduce, agent,
        meta_state, meta_model, meta_epoch):

    # TODO
    # meta_model.reset_alphas(cell="normal")
    # meta_model.reset_alphas(cell="reduce")

    if not config.use_meta_model:
        # Only update the alphas, not weights
        # Normal cell environment
        env_normal.set_task(task, meta_state, test_phase=True)
        agent.set_task([env_normal])
        max_meta_state = agent.run_test_trial()

        # Get max normal alphas
        meta_model.load_state_dict(max_meta_state)
        alpha_normal = copy.deepcopy(meta_model.alpha_normal)

        # Load max normal alphas in initial meta state
        meta_model.load_state_dict(meta_state)
        for p1, p2 in zip(meta_model.alpha_normal, alpha_normal):
            p1.data = p2.data
        meta_state = meta_model.state_dict()

        # Reduce cell environment
        env_reduce.set_task(task, meta_state, test_phase=True)
        agent.set_task([env_reduce])
        max_meta_state = agent.run_test_trial()

        # Get max reduce alphas
        meta_model.load_state_dict(max_meta_state)
        alpha_reduce = copy.deepcopy(meta_model.alpha_reduce)

        # Load max reduce alphas in initial meta state
        meta_model.load_state_dict(meta_state)
        for p1, p2 in zip(meta_model.alpha_reduce, alpha_reduce):
            p1.data = p2.data
    else:
        # Adjust alphas and weights
        env_normal.set_task(task, meta_state, test_phase=True)
        agent.set_task([env_normal])
        max_meta_state = agent.run_test_trial()

        env_reduce.set_task(task, max_meta_state, test_phase=True)
        agent.set_task([env_reduce])
        max_meta_state = agent.run_test_trial()

        meta_model.load_state_dict(max_meta_state)

    return meta_model


def meta_rl_optimization(
        config, task, env_normal, env_reduce, agent,
        meta_state, meta_model, meta_epoch, test_phase=False):

<<<<<<< HEAD
    # TODO
=======
    # TODO:
>>>>>>> 769a6c2b
    # meta_model.reset_alphas(cell="normal")
    # meta_model.reset_alphas(cell="reduce")

    if not config.use_meta_model:
        # Only update the alphas

        # NORMAL cell environment
        env_normal.set_task(task, meta_state, test_phase)
        agent.set_task([env_normal])
        max_meta_state = agent.run_trial()

        # Get max normal alphas
        meta_model.load_state_dict(max_meta_state)
        alpha_normal = copy.deepcopy(meta_model.alpha_normal)

        # Load max normal alphas in initial meta state
        meta_model.load_state_dict(meta_state)

        # Set NORMAL alphas
        for p1, p2 in zip(meta_model.alpha_normal, alpha_normal):
            p1.data = p2.data
        meta_state = meta_model.state_dict()

        #####
        # REDUCE cell environment
        env_reduce.set_task(task, meta_state, test_phase)
        agent.set_task([env_reduce])
        max_meta_state = agent.run_trial()

        # Get max reduce alphas
        meta_model.load_state_dict(max_meta_state)
        alpha_reduce = copy.deepcopy(meta_model.alpha_reduce)

        # Load max reduce alphas in initial meta state
        meta_model.load_state_dict(meta_state)

        # Set NORMAL alphas
        for p1, p2 in zip(meta_model.alpha_reduce, alpha_reduce):
            p1.data = p2.data
    else:
        # Adjust alphas and weights
        env_normal.set_task(task, meta_state, test_phase)
        agent.set_task([env_normal])
        max_meta_state = agent.run_trial()

        env_reduce.set_task(task, max_meta_state, test_phase)
        agent.set_task([env_reduce])
        max_meta_state = agent.run_trial()

        meta_model.load_state_dict(max_meta_state)

    # Save weights of the agent
    if (meta_epoch % config.print_freq == 0) or \
            (meta_epoch == config.meta_epochs) and \
            config.agent == "ppo" and \
            not test_phase:
        agent_vars = {"episodes": agent.total_episodes,
                      "test_episodes": agent.total_test_episodes,
                      "epoch": agent.total_epochs}
        agent.logger.save_state(agent_vars, meta_epoch)

    # Debug logger alphas
    config.logger.info("####### OPT ALPHA #######")
    config.logger.info("# Alpha - normal")
    for alpha in meta_model.alpha_normal:
        config.logger.info(meta_model.apply_normalizer(alpha))

    config.logger.info("\n# Alpha - reduce")
    for alpha in meta_model.alpha_reduce:
        config.logger.info(meta_model.apply_normalizer(alpha))
    config.logger.info("#####################")

    return meta_model


def _init_alpha_normalizer(name, task_train_steps, t_max, t_min,
                           temp_anneal_mode):
    normalizer = dict()
    normalizer["name"] = name
    normalizer["params"] = dict()
    # current step for scheduling normalizer
    normalizer["params"]["curr_step"] = 0.0
    normalizer["params"]["max_steps"] = float(
        task_train_steps
    )  # for scheduling normalizer
    normalizer["params"]["t_max"] = t_max
    normalizer["params"]["t_min"] = t_min
    # temperature annealing
    normalizer["params"]["temp_anneal_mode"] = temp_anneal_mode
    return normalizer


def _build_model(config, task_distribution, normalizer):

    if config.meta_model == "searchcnn":
        meta_model = SearchCNNController(
            task_distribution.n_input_channels,
            config.init_channels,
            task_distribution.n_classes,
            config.layers,
            n_nodes=config.nodes,
            reduction_layers=config.reduction_layers,
            device_ids=config.gpus,
            normalizer=normalizer,
            PRIMITIVES=config.primitives,
            feature_scale_rate=1,
            primitive_space=config.primitives_type,
            weight_regularization=config.darts_regularization,
            dropout_skip_connections=True if config.dropout_skip_connections else False,
            use_hierarchical_alphas=config.use_hierarchical_alphas,
            use_pairwise_input_alphas=config.use_pairwise_input_alphas,
            alpha_prune_threshold=config.alpha_prune_threshold,
        )

    elif config.meta_model == "maml":
        if config.dataset == "omniglot":
            conv_channels = config.init_channels
            final_layer_size = conv_channels * 1 ** 2
        elif config.dataset == "miniimagenet":
            conv_channels = config.init_channels
            final_layer_size = conv_channels * 5 ** 2
        else:
            raise RuntimeError(f"Unknown argument dataset {config.dataset}")

        meta_model = MamlModel(
            task_distribution.n_input_channels,
            conv_channels,
            task_distribution.n_classes,
            final_layer_size,
        )

    elif config.meta_model == "auto_meta":
        # augmented/predefined cell model
        meta_model = AugmentCNN(
            input_size=task_distribution.input_size,
            C_in=task_distribution.n_input_channels,
            C=config.init_channels,
            n_classes=config.k,
            n_layers=config.layers,
            auxiliary=False,
            genotype=gt.genotype_auto_meta,
            stem_multiplier=3,
            feature_scale_rate=1,
            PRIMITIVES=gt.PRIMITIVES_FEWSHOT,
        )

    elif config.meta_model == "metanas_v1":
        # augmented/predefined cell model
        meta_model = AugmentCNN(
            input_size=task_distribution.input_size,
            C_in=task_distribution.n_input_channels,
            C=config.init_channels,
            n_classes=config.k,
            n_layers=config.layers,
            auxiliary=False,
            genotype=gt.genotype_metanas_v1,
            stem_multiplier=3,
            feature_scale_rate=1,
            PRIMITIVES=gt.PRIMITIVES_FEWSHOT,
        )
    elif config.meta_model == "metanas_in_v2":
        # augmented/predefined cell model
        meta_model = AugmentCNN(
            input_size=task_distribution.input_size,
            C_in=task_distribution.n_input_channels,
            C=config.init_channels,
            n_classes=config.k,
            n_layers=config.layers,
            auxiliary=False,
            genotype=gt.genotype_metanas_in_v2,
            stem_multiplier=3,
            feature_scale_rate=1,
            PRIMITIVES=gt.PRIMITIVES_FEWSHOT,
        )
    elif config.meta_model == "metanas_og_v2":
        # augmented/predefined cell model
        meta_model = AugmentCNN(
            input_size=task_distribution.input_size,
            C_in=task_distribution.n_input_channels,
            C=config.init_channels,
            n_classes=config.k,
            n_layers=config.layers,
            auxiliary=False,
            genotype=gt.genotype_metanas_og_v2,
            stem_multiplier=3,
            feature_scale_rate=1,
            PRIMITIVES=gt.PRIMITIVES_FEWSHOT,
        )
    else:
        raise RuntimeError(f"Unknown meta_model {config.meta_model}")
    return meta_model.to(config.device)


def load_pretrained_model(
    model_path, meta_model, task_optimizer=None, meta_optimizer=None
):
    model_path, name = os.path.split(model_path)
    assert name, "Specify the full path for argument 'model_path'."
    print(f"Loading pretrained model from {model_path}")
    utils.load_state(
        meta_model,
        meta_optimizer,
        task_optimizer,
        model_path,
        filename=name,
    )


def _init_meta_optimizer(config, meta_optimizer_class, meta_model):
    if meta_optimizer_class == NAS_Reptile:
        # reptile uses SGD as meta optim
        config.w_meta_optim = torch.optim.SGD(
            meta_model.weights(), lr=config.w_meta_lr)

        if meta_model.alphas() is not None:
            config.a_meta_optim = torch.optim.SGD(
                meta_model.alphas(), lr=config.a_meta_lr
            )
        else:
            config.a_meta_optim = None
    else:
        raise RuntimeError(
            f"Meta-Optimizer {meta_optimizer_class} is not yet supported."
        )
    meta_optimizer = meta_optimizer_class(meta_model, config)
    return config, meta_optimizer


def _init_task_optimizer(config, task_optimizer_class, meta_model):
    return config, task_optimizer_class(meta_model, config)


def _get_meta_lr_scheduler(config, meta_optimizer):
    if config.w_meta_anneal:
        w_meta_lr_scheduler = torch.optim.lr_scheduler.CosineAnnealingLR(
            meta_optimizer.w_meta_optim, config.meta_epochs, eta_min=0.0
        )

        if w_meta_lr_scheduler.last_epoch == -1:
            w_meta_lr_scheduler.step()
    else:
        w_meta_lr_scheduler = None

    if config.a_meta_anneal and config.a_meta_optim is not None:
        a_meta_lr_scheduler = torch.optim.lr_scheduler.CosineAnnealingLR(
            meta_optimizer.a_meta_optim,
            (config.meta_epochs - config.warm_up_epochs),
            eta_min=0.0,
        )

        if a_meta_lr_scheduler.last_epoch == -1:
            a_meta_lr_scheduler.step()
    else:
        a_meta_lr_scheduler = None

    return w_meta_lr_scheduler, a_meta_lr_scheduler


def _prune_alphas(meta_model, meta_model_prune_threshold):
    """Remove operations with alphas of that are below threshold from meta
    model (indirectly)

    Currently this only has an effect for the :class:`SearchCNNController`
    meta_model

    Args:
        meta_model: The meta_model
        meta_model_prune_threshold: threshold for pruning
    """
    if isinstance(meta_model, SearchCNNController):
        meta_model.prune_alphas(prune_threshold=meta_model_prune_threshold)


def train(
    config,
    meta_model,
    task_distribution,
    task_optimizer,
    meta_optimizer,
    agent,
    train_info=None
):
    """Meta-training loop

    Args:
        config: Training configuration parameters
        meta_model: The meta_model
        task_distribution: Task distribution object
        task_optimizer: A pytorch optimizer for task training
        meta_optimizer: A pytorch optimizer for meta training
        normalizer: To be able to reinit the task optimizer for staging
        agent: A Meta-RL agent for meta training
        train_info: Dictionary that is added to the experiment.pickle
            file in addition to training internal data.

    Returns:
        A tuple containing the updated config, meta_model and updated
        train_info.
    """
    if train_info is None:
        train_info = dict()
    else:
        assert isinstance(train_info, dict)

    # add training performance to train_info
    train_test_loss = list()
    train_test_accu = list()
    test_test_loss = list()
    test_test_accu = list()
    train_info["train_test_loss"] = train_test_loss
    train_info["train_test_accu"] = train_test_accu
    train_info["test_test_loss"] = test_test_loss
    train_info["test_test_accu"] = test_test_accu

    # time averages for logging (are reset during evaluation)
    io_time = utils.AverageMeter()
    sample_time = utils.AverageMeter()
    batch_time = utils.AverageMeter()
    total_time = utils.AverageMeter()

    # performance logger
    config.top1_logger = utils.AverageMeter()
    config.top1_logger_test = utils.AverageMeter()
    config.losses_logger = utils.AverageMeter()
    config.losses_logger_test = utils.AverageMeter()

    # meta lr annealing
    if config.use_cosine_power_annealing:
        w_meta_lr_power_schedule = cosine_power_annealing(
            epochs=config.meta_epochs, max_lr=config.w_meta_lr,
            min_lr=1e-8, exponent_order=2,  # min_lr adjustable
            max_epoch=config.meta_epochs,
            warmup_epochs=config.warm_up_epochs
        )
        a_meta_lr_power_schedule = cosine_power_annealing(
            epochs=config.meta_epochs, max_lr=config.a_meta_lr,
            min_lr=1e-8, exponent_order=2,
            max_epoch=config.meta_epochs,
            warmup_epochs=config.warm_up_epochs
        )
    else:
        w_meta_lr_scheduler, a_meta_lr_scheduler = _get_meta_lr_scheduler(
            config, meta_optimizer
        )

    # Environment to learn reduction and normal cell
    env_normal = NasEnv(
        config, meta_model, test_phase=False, cell_type="normal",
        reward_estimation=config.use_metad2a_estimation,
        max_ep_len=config.env_max_ep_len,
        disable_pairwise_alphas=config.env_disable_pairwise_alphas)
    env_reduce = NasEnv(
        config, meta_model, test_phase=False, cell_type="reduce",
        reward_estimation=config.use_metad2a_estimation,
        max_ep_len=config.env_max_ep_len,
        disable_pairwise_alphas=config.env_disable_pairwise_alphas)

    for meta_epoch in range(config.start_epoch, config.meta_epochs + 1):

        if config.use_cosine_power_annealing:
            if (meta_epoch >= config.warm_up_epochs):
                for param_group in config.w_meta_optim.param_groups:
                    param_group['lr'] = w_meta_lr_power_schedule[meta_epoch-1]

            for param_group in config.a_meta_optim.param_groups:
                param_group['lr'] = a_meta_lr_power_schedule[meta_epoch-1]

        time_es = time.time()
        meta_train_batch = task_distribution.sample_meta_train()
        time_samp = time.time()

        sample_time.update(time_samp - time_es)

        # Each task starts with the current meta state
        meta_state = copy.deepcopy(meta_model.state_dict())
        global_progress = f"[Meta-Epoch {meta_epoch:2d}/{config.meta_epochs}]"
        task_infos = []

        time_bs = time.time()
        for task in meta_train_batch:

            start = time.time()

            # Meta-RL optimization
            meta_model = meta_rl_optimization(
                config, task, env_normal, env_reduce, agent,
                meta_state, meta_model, meta_epoch, test_phase=False)

            task_info = task_optimizer.step(
                task, epoch=meta_epoch,
                global_progress=global_progress
            )

            agent.logger.store(TestFinetuneAcc=task_info.top1)
            agent.logger.store(TestFinetuneLoss=task_info.loss)
            agent.logger.store(TestFinetuneParam=int(
                task_info.sparse_num_params//1000))

            # The number of trials = total epochs / epochs per trial
            agent.log_trial(start, agent.total_epochs//agent.epochs)
            task_infos += [task_info]

            meta_model.load_state_dict(meta_state)

        time_be = time.time()
        batch_time.update(time_be - time_bs)

        train_test_loss.append(config.losses_logger.avg)
        train_test_accu.append(config.top1_logger.avg)

        d = shelve.open(config.action_path)
        d.update(agent.action_dict)
        d.close()

        # do a meta update
        meta_optimizer.step(task_infos)

        # update meta LR
        if not config.use_cosine_power_annealing:
            if (a_meta_lr_scheduler is not None) and \
                    (meta_epoch >= config.warm_up_epochs):
                a_meta_lr_scheduler.step()

            if w_meta_lr_scheduler is not None:
                w_meta_lr_scheduler.step()

        time_ee = time.time()
        total_time.update(time_ee - time_es)

        if meta_epoch % config.print_freq == 0:
            config.logger.info(
                f"Train: [{meta_epoch:2d}/{config.meta_epochs}] "
                f"Time (sample, batch, sp_io, total): {sample_time.avg:.2f},"
                f"{batch_time.avg:.2f}, "
                f"{io_time.avg:.2f}, {total_time.avg:.2f} "
                f"Train-TestLoss {config.losses_logger.avg:.3f} "
                f"Train-TestPrec@(1,) ({config.top1_logger.avg:.1%}, {1.00:.1%})"
            )

        # meta testing every config.eval_freq epochs
        if meta_epoch % config.eval_freq == 0:
            meta_test_batch = task_distribution.sample_meta_test()

            # Each task starts with the current meta state
            meta_state = copy.deepcopy(meta_model.state_dict())

            # copy also the optimizer states
            meta_optims_state = [
                copy.deepcopy(meta_optimizer.w_meta_optim.state_dict()),
                copy.deepcopy(meta_optimizer.a_meta_optim.state_dict()),
                copy.deepcopy(task_optimizer.w_optim.state_dict()),
                copy.deepcopy(task_optimizer.a_optim.state_dict()),
            ]

            global_progress = f"[Meta-Epoch {meta_epoch:2d}/{config.meta_epochs}]"

            task_infos = []
            for task in meta_test_batch:

                # Meta-RL optimization
                meta_model = meta_test_rl_optimization(
                    config, task, env_normal, env_reduce, agent,
                    meta_state, meta_model, meta_epoch)

                task_info = task_optimizer.step(
                    task,
                    epoch=meta_epoch,
                    global_progress=global_progress,
                    test_phase=True,
                    num_of_skip_connections=config.limit_skip_connections,
                )
                task_infos += [task_info]

                # Test logging accuracy and loss
                agent.log_test_test_accuracy(task_info)

                meta_model.load_state_dict(meta_state)

            config.logger.info(
                f"Train: [{meta_epoch:2d}/{config.meta_epochs}] "
                f"Test-TestLoss {config.losses_logger_test.avg:.3f} "
                "Test-TestPrec@(1,) "
                f"({config.top1_logger_test.avg:.1%}, {1.00:.1%})"
            )

            test_test_loss.append(config.losses_logger_test.avg)
            test_test_accu.append(config.top1_logger_test.avg)

            # print cells
            config.logger.info(f"genotype = {task_infos[0].genotype}")
            config.logger.info(
                f"alpha vals = {[a for a in meta_model.alphas()]}")

            # reset the states so that meta training doesnt see
            # meta-testing
            meta_optimizer.w_meta_optim.load_state_dict(
                meta_optims_state[0])
            meta_optimizer.a_meta_optim.load_state_dict(
                meta_optims_state[1])
            task_optimizer.w_optim.load_state_dict(meta_optims_state[2])
            task_optimizer.a_optim.load_state_dict(meta_optims_state[3])

            print(meta_model.genotype())
            # save checkpoint
            experiment = {
                "genotype": [task_info.genotype for task_info in task_infos],
                "meta_genotype": meta_model.genotype(),
                "alphas": [alpha for alpha in meta_model.alphas()],
            }
            experiment.update(train_info)
            pickle_to_file(experiment, os.path.join(
                config.path, "experiment.pickle"))

            utils.save_state(
                meta_model,
                meta_optimizer,
                task_optimizer,
                config.path,
                meta_epoch,
                job_id=config.job_id,
            )

            # reset time averages during testing
            sample_time.reset()
            batch_time.reset()
            total_time.reset()
            io_time.reset()

            # prune alpha values in meta model every config.eval_freq
            # epochs
            _prune_alphas(
                meta_model,
                meta_model_prune_threshold=config.meta_model_prune_threshold
            )

    # end of meta train
    utils.save_state(
        meta_model, meta_optimizer, task_optimizer, config.path,
        job_id=config.job_id
    )

    print(meta_model.genotype())
    experiment = {
        "meta_genotype": meta_model.genotype(),
        "alphas": [alpha for alpha in meta_model.alphas()],
    }
    experiment.update(train_info)
    pickle_to_file(experiment, os.path.join(config.path, "experiment.pickle"))
    pickle_to_file(config, os.path.join(config.path, "config.pickle"))

    return config, meta_model, train_info


def pickle_to_file(var, file_path):
    """Save a single variable to a file using pickle"""
    with open(file_path, "wb") as handle:
        pickle.dump(var, handle)


def evaluate(config, meta_model, task_distribution, task_optimizer, agent):
    """Meta-testing

    Returns:
        A tuple consisting of (config, alpha_logger). The config
        contains the fields `top1_logger_test` with the average
        top1 accuracy and `losses_logger_test` with the average
        loss during meta test test. The alpha logger contains
        lists of architecture alpha parameters.
    """
    # Each task starts with the current meta state, make a backup
    meta_state = copy.deepcopy(meta_model.state_dict())

    # copy also the task optimizer states
    meta_optims_state = [
        copy.deepcopy(task_optimizer.w_optim.state_dict()),
        copy.deepcopy(task_optimizer.a_optim.state_dict()),
    ]

    top1_test = utils.AverageMeter()
    losses_test = utils.AverageMeter()
    config.top1_logger_test = top1_test
    config.losses_logger_test = losses_test
    paramas_logger = list()

    if config.meta_model == "searchcnn":
        alpha_logger = OrderedDict()
        alpha_logger["normal_relaxed"] = list()
        alpha_logger["reduced_relaxed"] = list()
        alpha_logger["genotype"] = list()
        alpha_logger["all_alphas"] = list()
        alpha_logger["normal_hierarchical"] = list()
        alpha_logger["reduced_hierarchical"] = list()
        alpha_logger["normal_pairwise"] = list()
        alpha_logger["reduced_pairwise"] = list()
    else:
        alpha_logger = None

    # Environment to learn reduction and normal cell
    env_normal = NasEnv(
        config, meta_model, test_phase=True, cell_type="normal",
        reward_estimation=config.use_metad2a_estimation,
        max_ep_len=config.env_max_ep_len,
        disable_pairwise_alphas=config.env_disable_pairwise_alphas)

    env_reduce = NasEnv(
        config, meta_model, test_phase=True, cell_type="reduce",
        reward_estimation=config.use_metad2a_estimation,
        max_ep_len=config.env_max_ep_len,
        disable_pairwise_alphas=config.env_disable_pairwise_alphas)

    for eval_epoch in range(1):

        meta_test_batch = task_distribution.sample_meta_test()
        global_progress = f"[Eval-Epoch {eval_epoch:2d}/{config.eval_epochs}]"
        task_infos = []

        for task in meta_test_batch:

            # Meta-RL optimization
            meta_model = meta_test_rl_optimization(
                config, task, env_normal, env_reduce, agent,
                meta_state, meta_model, config.meta_epochs)

            task_infos += [
                task_optimizer.step(
                    task,
                    epoch=config.meta_epochs,
                    global_progress=global_progress,
                    test_phase=True,
                    alpha_logger=alpha_logger,
                    sparsify_input_alphas=config.sparsify_input_alphas,
                    num_of_skip_connections=config.limit_skip_connections
                )
            ]

            # load meta state
            meta_model.load_state_dict(meta_state)

            task_optimizer.w_optim.load_state_dict(meta_optims_state[0])
            task_optimizer.a_optim.load_state_dict(meta_optims_state[1])

            if isinstance(meta_model, SearchCNNController):
                paramas_logger.append(task_infos[-1].sparse_num_params)
            else:
                paramas_logger.append(utils.count_params(meta_model))

        prefix = f" (prefix: {config.eval_prefix})" if config.eval_prefix else ""

        config.logger.info(
            f"Test data evaluation{prefix}:: "
            f"[{eval_epoch:2d}/{config.eval_epochs}] "
            f"Test-TestLoss {config.losses_logger_test.avg:.3f} "
            f"Test-TestPrec@(1,) ({config.top1_logger_test.avg:.1%}, "
            f"{1.00:.1%})"
            f" \n Sparse_num_params (mean, min, max): {np.mean(paramas_logger)}, "
            f"{np.min(paramas_logger)}, {np.max(paramas_logger)}"
        )

    return config, alpha_logger, paramas_logger


def _str_or_none(x):
    """Convert multiple possible input strings to None"""
    return None if (x is None or not x or x.capitalize() == "None") else x


if __name__ == "__main__":
    parser = argparse.ArgumentParser(
        "Search Config", formatter_class=argparse.ArgumentDefaultsHelpFormatter
    )

    # Execution
    parser.add_argument("--name", required=True)
    parser.add_argument("--job_id", default=None, type=_str_or_none)
    parser.add_argument("--path", default="/home/elt4hi/")
    parser.add_argument("--data_path")
    parser.add_argument("--seed", type=int, default=2, help="random seed")
    parser.add_argument("--eval", action="store_true",
                        help="Run evaluation only")
    parser.add_argument(
        "--eval_prefix",
        type=str,
        default="",
        help="Prefix added to all output files during evaluation",
    )

    # only for hp search
    parser.add_argument(
        "--hp_setting", type=str, default="in",
        help="use predefined HP configuration"
    )
    parser.add_argument("--use_hp_setting", type=int, default=0)

    ################################

    # Dataset parameters
    parser.add_argument("--workers", type=int, default=4, help="# of workers")
    parser.add_argument("--print_freq", type=int,
                        default=50, help="print frequency")
    parser.add_argument(
        "--use_torchmeta_loader",
        action="store_true",
        help="Use torchmeta for data loading.",
    )
    parser.add_argument(
        "--dataset", default="omniglot",
        help="omniglot / miniimagenet / triplemnist / omniprint")

    parser.add_argument(
        "--use_domain_adaptation",
        action="store_true",
        help="Perform domain adaptation experiments"
    )

    parser.add_argument(
        "--print_split",
        default="meta1",
        help="For the specific omniprint split"
    )

    parser.add_argument(
        "--source_domain",
        default=None, help="meta1 / meta2 / meta3 / meta4 / meta5"
    )

    parser.add_argument(
        "--target_domain",
        default=None, help="meta1 / meta2 / meta3 / meta4 / meta5"
    )

    parser.add_argument(
        "--use_vinyals_split",
        action="store_true",
        help="Only relevant for Omniglot: Use the vinyals split. Requires the "
        "torchmeta data loading.",
    )

    parser.add_argument(
        "--gpus",
        default="0",
        help="gpu device ids separated by comma. " "`all` indicates use all"
        " gpus.",
    )

    # Meta Learning
    parser.add_argument(
        "--meta_model", type=str, default="searchcnn", help="meta model to use"
    )
    parser.add_argument("--model_path", default=None,
                        help="load model from path")

    parser.add_argument(
        "--meta_epochs", type=int, default=10, help="Number meta train epochs"
    )
    parser.add_argument(
        "--start_epoch",
        type=int,
        default=1,
        help="Start training at a specific epoch (for resuming training from"
        " a checkpoint)",
    )
    parser.add_argument(
        "--meta_batch_size", type=int, default=5,
        help="Number of tasks in a meta batch"
    )
    parser.add_argument(
        "--test_meta_batch_size",
        type=int,
        default=25,
        help="Number of tasks in a test meta batch",
    )
    parser.add_argument(
        "--eval_epochs",
        type=int,
        default=100,
        help="Number of epochs for final evaluation of test data",
    )
    parser.add_argument(
        "--eval_freq",
        type=int,
        default=1000,
        help="how often to run meta-testing for intermediate evaluation "
        "(in epochs)",
    )

    parser.add_argument(
        "--task_train_steps",
        type=int,
        default=5,
        help="Number of training steps per task",
    )
    parser.add_argument(
        "--test_task_train_steps",
        type=int,
        default=50,
        help="Number of training steps per task",
    )

    parser.add_argument(
        "--warm_up_epochs",
        type=int,
        default=1e6,
        help="warm up epochs before architecture search is enabled",
    )

    parser.add_argument(
        "--test_adapt_steps",
        type=float,
        default=1.0,
        help="for how many test-train steps should architectue be adapted "
        "(relative to test_train_steps)?",
    )

    parser.add_argument(
        "--w_meta_optim", default=None, help="Meta optimizer of weights"
    )
    parser.add_argument(
        "--w_meta_lr", type=float, default=0.001, help="meta lr for weights"
    )
    parser.add_argument(
        "--w_meta_anneal", type=int, default=1,
        help="Anneal Meta weights optimizer LR"
    )
    parser.add_argument(
        "--w_task_anneal", type=int, default=0,
        help="Anneal task weights optimizer LR"
    )
    parser.add_argument("--a_meta_optim", default=None,
                        help="Meta optimizer of alphas")
    parser.add_argument(
        "--a_meta_lr", type=float, default=0.001, help="meta lr for alphas"
    )
    parser.add_argument(
        "--a_meta_anneal",
        type=int,
        default=1,
        help="Anneal Meta architecture optimizer LR",
    )
    parser.add_argument(
        "--a_task_anneal",
        type=int,
        default=0,
        help="Anneal task architecture optimizer LR",
    )
    parser.add_argument(
        "--normalizer",
        type=str,
        default="softmax",
        help="Alpha normalizer",
        choices=["softmax", "relusoftmax", "gumbel_softmax"],
    )
    parser.add_argument(
        "--normalizer_temp_anneal_mode",
        type=str,
        default=None,
        help="Temperature anneal mode (if applicable to normalizer)",
    )
    parser.add_argument(
        "--normalizer_t_max", type=float, default=5.0,
        help="Initial temperature"
    )
    parser.add_argument(
        "--normalizer_t_min",
        type=float,
        default=0.1,
        help="Final temperature after task_train_steps",
    )

    # Few Shot Learning
    parser.add_argument(
        "--n",
        default=1,
        type=int,
        help="Training examples per class / support set (for meta testing).",
    )

    parser.add_argument(
        "--n_train",
        default=15,
        type=int,
        help="Training examples per class for meta training.",
    )

    parser.add_argument("--k", default=5, type=int, help="Number of classes.")
    parser.add_argument(
        "--q", default=1, type=int, help="Test examples per class / query set"
    )

    # Weights
    parser.add_argument("--batch_size", type=int,
                        default=64, help="batch size")
    parser.add_argument("--w_lr", type=float,
                        default=0.025, help="lr for weights")
    parser.add_argument(
        "--w_momentum", type=float, default=0.0, help="momentum for weights"
    )
    parser.add_argument(
        "--w_weight_decay", type=float, default=0.0,
        help="weight decay for weights"
    )
    parser.add_argument(
        "--w_grad_clip", type=float, default=10e5,
        help="gradient clipping for weights"
    )

    parser.add_argument(
        "--drop_path_prob", type=float, default=0.0,
        help="drop path probability"
    )
    parser.add_argument(
        "--use_drop_path_in_meta_testing",
        action="store_true",
        help="Whether to use drop path also during meta testing.",
    )

    # P-DARTS, SharpDARTS, TSE-DARTS configurations
    # Enabling both approaches, specificly for ablation study
    parser.add_argument(
        "--dropout_skip_connections",
        action="store_true",
        help="Use dropouts on skip-connections",
    )

    parser.add_argument(
        "--use_limit_skip_connections",
        action="store_true",
        help="Change skip-connections to M in final gene"
    )

    # Discovered cells are allowed to keep M = 2, skip connections.
    parser.add_argument("--limit_skip_connections", type=int, default=2)

    # Regularize the weights based on maximum weight of the alphas
    parser.add_argument("--darts_regularization", default="scalar",
                        help="Either scalar or max_w")

    parser.add_argument("--use_cosine_power_annealing", action="store_true")

    parser.add_argument("--use_tse_darts", action="store_true",
                        help="Training Speed Estimation (TSE)")

    # Architectures
    parser.add_argument("--primitives_type", default="fewshot",
                        help="Either fewshot, nasbench201")

    parser.add_argument("--init_channels", type=int, default=16)

    parser.add_argument("--layers", type=int, default=5,
                        help="# of layers (cells)")

    parser.add_argument("--nodes", type=int, default=3,
                        help="# of nodes per cell")

    parser.add_argument(
        "--use_hierarchical_alphas",
        action="store_true",
        help="Whether to use hierarhical alphas in search_cnn model.",
    )
    parser.add_argument(
        "--use_pairwise_input_alphas",
        action="store_true",
        help="Whether to use alphas on pairwise inputs in search_cnn model.",
    )
    parser.add_argument(
        "--reduction_layers",
        nargs="+",
        default=[],
        type=int,
        help="Where to use reduction cell",
    )
    parser.add_argument("--alpha_lr", type=float,
                        default=3e-4, help="lr for alpha")
    parser.add_argument(
        "--alpha_prune_threshold",
        type=float,
        default=0.0,
        help="During forward pass, alphas below the threshold probability are "
        "pruned (meaning the respective operations are not executed anymore).",
    )
    parser.add_argument(
        "--meta_model_prune_threshold",
        type=float,
        default=0.0,
        help="During meta training, prune alphas from meta model "
        "below this threshold to not train them any longer.",
    )

    parser.add_argument(
        "--alpha_weight_decay", type=float, default=0.001,
        help="weight decay for alpha"
    )
    parser.add_argument(
        "--anneal_softmax_temperature",
        action="store_true",
        help="anneal temperature of softmax",
    )
    parser.add_argument(
        "--do_unrolled_architecture_steps",
        action="store_true",
        help="do one step in w before computing grad of alpha",
    )

    parser.add_argument(
        "--use_first_order_darts",
        action="store_true",
        help="Whether to use first order DARTS.",
    )

    parser.add_argument(
        "--sparsify_input_alphas",
        type=float,
        default=None,
        help="sparsify_input_alphas input for the search_cnn forward pass "
        "during final evaluation.",
    )  # deprecated

    parser.add_argument(
        "--use_validation_set", action="store_true",
        help="Seperate a small part of the training set for validation"
    )

    # Meta-RL agent settings
    parser.add_argument("--agent", default="random",
                        help="random / ppo")

    parser.add_argument("--agent_model", default=None,
                        type=str, help="Path to pretrained model")

    parser.add_argument("--agent_model_vars", default=None,
                        type=str)

    parser.add_argument("--agent_exploration", action="store_true")

    parser.add_argument("--agent_hidden_size",
                        type=int, default=None)

    parser.add_argument("--agent_use_mask", action="store_true")

    # Environment settings
    parser.add_argument("--darts_estimation_steps",
                        type=int, default=7)

    parser.add_argument("--tse_steps", type=int, default=1)

    parser.add_argument("--use_env_random_start",
                        action="store_true")

    parser.add_argument("--env_encourage_exploration",
                        action="store_true")

    parser.add_argument("--env_min_rew", type=float, default=None)
    parser.add_argument("--env_max_rew", type=float, default=None)

    parser.add_argument("--use_meta_model",
                        action="store_true")

    parser.add_argument("--env_update_weights_and_alphas",
                        action="store_true")

    parser.add_argument("--env_disable_pairwise_alphas",
                        action="store_true")

    # MetaD2A reward estimation settings
    parser.add_argument(
        "--rew_model_path", default='/home/rob/Git/meta-fsl-nas/')
    parser.add_argument(
        "--rew_data_path",
        default='/home/rob/Git/meta-fsl-nas/')

    parser.add_argument(
        "--use_metad2a_estimation",
        action="store_true",
        help="Use meta_predictor for the env reward estimation")

    args = parser.parse_args()

    # Fixed MetaD2A variables
    # num_samples in few-shot setting, n*k
    args.num_samples = 20
    # the graph data used, nas-bench-201
    args.graph_data_name = 'nasbench201'
    args.nvt = 7
    args.hs = 512
    args.nz = 56

    args.path = os.path.join(
        args.path, ""
    )  # add file separator at end if it does not exist
    args.plot_path = os.path.join(args.path, "plots")

    # Setup data and hardware config
    args.gpus = utils.parse_gpus(args.gpus)
    args.device = torch.device("cuda")

    # Logging
    logger = utils.get_logger(os.path.join(args.path, f"{args.name}.log"))
    args.logger = logger

    meta_architecture_search(args)<|MERGE_RESOLUTION|>--- conflicted
+++ resolved
@@ -301,11 +301,7 @@
         config, task, env_normal, env_reduce, agent,
         meta_state, meta_model, meta_epoch, test_phase=False):
 
-<<<<<<< HEAD
-    # TODO
-=======
     # TODO:
->>>>>>> 769a6c2b
     # meta_model.reset_alphas(cell="normal")
     # meta_model.reset_alphas(cell="reduce")
 
